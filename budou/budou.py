--- conflicted
+++ resolved
@@ -17,7 +17,7 @@
 """Budou: an automatic organizer tool for beautiful line breaking in CJK
 
 Usage:
-  budou [--segmenter=<seg>] [--language=<lang>] [--seperator=<seperator>] [--classname=<class>] [--inlinestyle] [--wbr] [<source>]
+  budou [--segmenter=<seg>] [--language=<lang>] [--separator=<separator>] [--classname=<class>] [--inlinestyle] [--wbr] [<source>]
   budou -h | --help
   budou -v | --version
 
@@ -31,7 +31,7 @@
 
   --language=<language>       Language the source in.
 
-  --seperator=<seperator>     Custom seperator instead of SPAN tags, when used
+  --separator=<separator>     Custom separator instead of SPAN tags, when used
                               classname and inlinestyle are ignored
 
   --classname=<classname>     Class name for output SPAN tags. Use
@@ -78,27 +78,19 @@
       inlinestyle=args['--inlinestyle'],
       wbr=args['--wbr'],
       )
-<<<<<<< HEAD
 
-  if args['--seperator']:
-    print(result['chunks'].seperator_serialize(args['--seperator']).encode('utf-8'))
-  else:
-    print(result['html_code'].encode('utf-8'))
-=======
-  
-  if args['--seperator']:
-    output = result['chunks'].seperator_serialize(args['--seperator'])
+  if args['--separator']:
+    output = result['chunks'].separator_serialize(args['--separator'])
   else:
     output = result['html_code']
     
   if not isinstance(output, str):
     output = output.encode('utf-8')
   print(output)
->>>>>>> f719d368
 
   sys.exit()
 
-def parse(source, segmenter='nlapi', language=None, max_length=None, seperator=None,
+def parse(source, segmenter='nlapi', language=None, max_length=None, separator=None,
           classname=None, attributes=None, inlinestyle=False, wbr=False,
           **kwargs):
   """Parses input source.
