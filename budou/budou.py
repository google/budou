--- conflicted
+++ resolved
@@ -78,19 +78,16 @@
       inlinestyle=args['--inlinestyle'],
       wbr=args['--wbr'],
       )
-<<<<<<< HEAD
+  
+  if args['--seperator']:
+    output = result['chunks'].seperator_serialize(args['--seperator'])
+  else:
+    output = result['html_code']
+    
+  if not isinstance(output, str):
+    output = output.encode('utf-8')
+  print(output)
 
-  if args['--seperator']:
-    print(result['chunks'].seperator_serialize(args['--seperator']).encode('utf-8'))
-  else:
-    print(result['html_code'].encode('utf-8'))
-
-=======
-  html_code = result['html_code']
-  if not isinstance(html_code, str):
-    html_code = html_code.encode('utf-8')
-  print(html_code)
->>>>>>> 535c92f4
   sys.exit()
 
 def parse(source, segmenter='nlapi', language=None, max_length=None, seperator=None,
